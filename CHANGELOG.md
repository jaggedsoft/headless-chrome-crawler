# Changelog
All notable changes to this project will be documented in this file.

The format is based on [Keep a Changelog](http://keepachangelog.com/en/1.0.0/)
and this project adheres to [Semantic Versioning](http://semver.org/spec/v2.0.0.html).

## [Unreleased]

<<<<<<< HEAD
### Added

- Support `obeyRobotsTxt` for [crawler.queue()](https://github.com/yujiosaka/headless-chrome-crawler#crawlerqueueoptions)'s options.

### changed

- Make `cache` to be required for [HCCrawler.connect()](https://github.com/yujiosaka/headless-chrome-crawler#hccrawlerconnectoptions) and [HCCrawler.launch()](https://github.com/yujiosaka/headless-chrome-crawler#hccrawlerlaunchoptions)'s options.
- Provide `skipDuplicates` to remember and skip duplicate URLs, instead of passing `null` to `cache` option.
- Modify `BaseCache` interface.

## [1.2.3] - 2017-12-17
=======
## [1.2.4] - 2017-12-25
### Added

- Support [CSV](https://tools.ietf.org/html/rfc4180) and [JSON Lines](http://jsonlines.org) formats for exporting results
- Emit `requeststarted`, `requestskipped`, `requestfinished`, `requestfailed`, `maxdepthreached`, `maxrequestreached` and `disconnected` events.
- Improve debug logs by tracing public APIs and events.

### Changed

- Allow `onSuccess` and `evaluatePage` options as `null`.
- Change `crawler.isPaused`, `crawler.queueSize`, `crawler.pendingQueueSize` and `crawler.requestedCount` from read-only properties to methods.
>>>>>>> 8fcbe393

### Fixed

- Fix a bug of ignoring maxDepth option.

## [1.2.3] - 2017-12-17
### Changed

- Refactor by changing tye style of requiring cache directory.

### Fixed

- Fix a bug of starting too many crawlers more than maxConcurrency when requests fail.

## [1.2.2] - 2017-12-16
### Added

- Automatically collect and follow links found in the requested page.
- Support `maxDepth` for [crawler.queue()](https://github.com/yujiosaka/headless-chrome-crawler#crawlerqueueoptions)'s options.

## [1.2.1] - 2017-12-13
### Added

- Support `screenshot` for [crawler.queue()](https://github.com/yujiosaka/headless-chrome-crawler#crawlerqueueoptions)'s options.

## [1.2.0] - 2017-12-11
### Changed

- Rename `ensureCacheClear` to `persistCache` for [HCCrawler.connect()](https://github.com/yujiosaka/headless-chrome-crawler#hccrawlerconnectoptions) and [HCCrawler.launch()](https://github.com/yujiosaka/headless-chrome-crawler#hccrawlerlaunchoptions)'s options.

## [1.1.2] - 2017-12-10
### Added

- Support `maxRequest` for [HCCrawler.connect()](https://github.com/yujiosaka/headless-chrome-crawler#hccrawlerconnectoptions) and [HCCrawler.launch()](https://github.com/yujiosaka/headless-chrome-crawler#hccrawlerlaunchoptions)'s options.
- Support `allowedDomains` and `userAgent` for [crawler.queue()](https://github.com/yujiosaka/headless-chrome-crawler#crawlerqueueoptions)'s options.
- Support pluggable cache such as [SessionCache](https://github.com/yujiosaka/headless-chrome-crawler#class-sessioncache), [RedisCache](https://github.com/yujiosaka/headless-chrome-crawler#class-rediscache) and [BaseCache](https://github.com/yujiosaka/headless-chrome-crawler#class-basecache) interface for customizing caches.
- Add [crawler.setMaxRequest()](https://github.com/yujiosaka/headless-chrome-crawler#crawlersetmaxrequestmaxrequest), [crawler.pause()](https://github.com/yujiosaka/headless-chrome-crawler#crawlerpause) and [crawler.resume()](https://github.com/yujiosaka/headless-chrome-crawler#crawlerresume) methods.
- Add [crawler.pendingQueueSize](https://github.com/yujiosaka/headless-chrome-crawler#crawlerpendingqueuesize) and [crawler.requestedCount](https://github.com/yujiosaka/headless-chrome-crawler#crawlerrequestedcount) read-only properties.

## [1.1.1] - 2017-12-09
### Added

- Add [CHANGELOG.md](https://github.com/yujiosaka/headless-chrome-crawler/blob/master/CHANGELOG.md) based on [Keep a Changelog](http://keepachangelog.com/en/1.0.0/).
- Add unit tests.

### Changed

- Automatically dismisses dialog.
- Performance improvement by setting a page parallel.

## [1.1.0] - 2017-12-08
### Added

- Support `extraHeaders` for [crawler.queue()](https://github.com/yujiosaka/headless-chrome-crawler#crawlerqueueoptions)'s options.
- Add comment in [JSDoc](http://usejsdoc.org) style.

### Changed

- Public API to launch a browser has changed. Now you can launch browser by [HCCrawler.launch()](https://github.com/yujiosaka/headless-chrome-crawler#hccrawlerlaunchoptions).
- Rename `shouldRequest` to `preRequest` for [crawler.queue()](https://github.com/yujiosaka/headless-chrome-crawler#crawlerqueueoptions)'s options.
- Refactor by separating `HCCrawler` and `Crawler` classes.
- Refactor handlers for options.

## [1.0.0] - 2017-12-05
### Added

- Add test with [mocha](https://mochajs.org) and [power-assert](https://github.com/power-assert-js/power-assert).
- Add coverage with [istanbul](https://github.com/gotwarlost/istanbul).
- Add setting for CircleCI.
- Add [.editorconfig](http://editorconfig.org/).
- Add [debug](https://github.com/visionmedia/debug) log.

### Changed

- Migrate from NPM to [Yarn](https://yarnpkg.com/lang/en/).
- Refactor helper to class static method style.<|MERGE_RESOLUTION|>--- conflicted
+++ resolved
@@ -6,7 +6,6 @@
 
 ## [Unreleased]
 
-<<<<<<< HEAD
 ### Added
 
 - Support `obeyRobotsTxt` for [crawler.queue()](https://github.com/yujiosaka/headless-chrome-crawler#crawlerqueueoptions)'s options.
@@ -17,8 +16,6 @@
 - Provide `skipDuplicates` to remember and skip duplicate URLs, instead of passing `null` to `cache` option.
 - Modify `BaseCache` interface.
 
-## [1.2.3] - 2017-12-17
-=======
 ## [1.2.4] - 2017-12-25
 ### Added
 
@@ -30,7 +27,6 @@
 
 - Allow `onSuccess` and `evaluatePage` options as `null`.
 - Change `crawler.isPaused`, `crawler.queueSize`, `crawler.pendingQueueSize` and `crawler.requestedCount` from read-only properties to methods.
->>>>>>> 8fcbe393
 
 ### Fixed
 
