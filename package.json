{
  "name": "headless-chrome-crawler",
  "version": "1.4.0",
  "description": "Distributed web crawler powered by Headless Chrome",
  "main": "index.js",
  "license": "MIT",
  "author": "Yuji Isobe",
  "scripts": {
    "commitmsg": "commitlint -e $GIT_PARAMS",
    "greenkeeper-lockfile-update": "greenkeeper-lockfile-update",
    "greenkeeper-lockfile-upload": "greenkeeper-lockfile-upload",
    "lint": "eslint --quiet -f codeframe . || eslint .",
    "test": "npm run lint && mocha"
  },
  "repository": {
    "type": "git",
    "url": "git+https://github.com/yujiosaka/headless-chrome-crawler.git"
  },
  "bugs": {
    "url": "https://github.com/yujiosaka/headless-chrome-crawler/issues"
  },
  "homepage": "https://github.com/yujiosaka/headless-chrome-crawler#readme",
  "dependencies": {
    "debug": "3.1.0",
    "husky": "0.14.3",
    "jquery": "3.3.1",
    "lodash": "4.17.5",
    "puppeteer": "1.1.1",
    "redis": "2.8.0",
    "request": "2.83.0",
    "request-promise": "4.2.2",
    "robots-parser": "1.0.2"
  },
  "devDependencies": {
<<<<<<< HEAD
    "@commitlint/cli": "6.1.3",
    "@commitlint/config-conventional": "6.1.1",
    "eslint": "4.18.1",
=======
    "@commitlint/cli": "6.1.2",
    "@commitlint/config-conventional": "6.1.3",
    "eslint": "4.18.2",
>>>>>>> 8548a540
    "eslint-config-airbnb": "16.1.0",
    "eslint-plugin-import": "2.9.0",
    "greenkeeper-lockfile": "1.14.0",
    "mime": "2.2.0",
    "mocha": "5.0.1",
    "power-assert": "1.4.4",
    "sinon": "4.4.2"
  },
  "keywords": [
    "headless",
    "chrome",
    "crawler",
    "crawling",
    "jquery",
    "promise",
    "puppeteer",
    "scraper",
    "scraping"
  ],
  "engines": {
    "node": ">=6.4.0"
  }
}<|MERGE_RESOLUTION|>--- conflicted
+++ resolved
@@ -32,15 +32,9 @@
     "robots-parser": "1.0.2"
   },
   "devDependencies": {
-<<<<<<< HEAD
     "@commitlint/cli": "6.1.3",
-    "@commitlint/config-conventional": "6.1.1",
-    "eslint": "4.18.1",
-=======
-    "@commitlint/cli": "6.1.2",
     "@commitlint/config-conventional": "6.1.3",
     "eslint": "4.18.2",
->>>>>>> 8548a540
     "eslint-config-airbnb": "16.1.0",
     "eslint-plugin-import": "2.9.0",
     "greenkeeper-lockfile": "1.14.0",
