--- conflicted
+++ resolved
@@ -33,13 +33,8 @@
   },
   "devDependencies": {
     "@commitlint/cli": "6.1.2",
-<<<<<<< HEAD
-    "@commitlint/config-conventional": "6.1.1",
+    "@commitlint/config-conventional": "6.1.3",
     "eslint": "4.18.2",
-=======
-    "@commitlint/config-conventional": "6.1.3",
-    "eslint": "4.18.1",
->>>>>>> d4e39569
     "eslint-config-airbnb": "16.1.0",
     "eslint-plugin-import": "2.9.0",
     "greenkeeper-lockfile": "1.14.0",
