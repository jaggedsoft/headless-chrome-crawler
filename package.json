{
  "name": "headless-chrome-crawler",
  "version": "1.4.0",
  "description": "Distributed web crawler powered by Headless Chrome",
  "main": "index.js",
  "license": "MIT",
  "author": "Yuji Isobe",
  "scripts": {
    "commitmsg": "commitlint -e $GIT_PARAMS",
    "greenkeeper-lockfile-update": "greenkeeper-lockfile-update",
    "greenkeeper-lockfile-upload": "greenkeeper-lockfile-upload",
    "lint": "eslint --quiet -f codeframe . || eslint .",
    "test": "yarn tsc && yarn lint && mocha",
    "tsc": "tsc -p ."
  },
  "repository": {
    "type": "git",
    "url": "git+https://github.com/yujiosaka/headless-chrome-crawler.git"
  },
  "bugs": {
    "url": "https://github.com/yujiosaka/headless-chrome-crawler/issues"
  },
  "homepage": "https://github.com/yujiosaka/headless-chrome-crawler#readme",
  "dependencies": {
    "debug": "3.1.0",
    "husky": "0.14.3",
    "jquery": "3.3.1",
    "lodash": "4.17.5",
    "puppeteer": "1.2.0",
    "redis": "2.8.0",
    "request": "2.83.0",
    "request-promise": "4.2.2",
    "robots-parser": "1.0.2"
  },
  "devDependencies": {
    "@commitlint/cli": "6.1.3",
    "@commitlint/config-conventional": "6.1.3",
    "@types/debug": "0.0.30",
<<<<<<< HEAD
    "@types/lodash": "4.14.106",
    "@types/node": "9.4.7",
=======
    "@types/lodash": "4.14.104",
    "@types/node": "9.6.0",
>>>>>>> 488b94f7
    "@types/puppeteer": "1.2.0",
    "@types/request-promise": "4.1.41",
    "eslint": "4.19.1",
    "eslint-config-airbnb": "16.1.0",
    "eslint-plugin-import": "2.9.0",
    "greenkeeper-lockfile": "1.14.0",
    "mime": "2.2.0",
    "mocha": "5.0.5",
    "power-assert": "1.4.4",
    "sinon": "5.0.0",
    "typescript": "2.7.2"
  },
  "keywords": [
    "headless",
    "chrome",
    "crawler",
    "crawling",
    "jquery",
    "promise",
    "puppeteer",
    "scraper",
    "scraping"
  ],
  "engines": {
    "node": ">=6.4.0"
  }
}<|MERGE_RESOLUTION|>--- conflicted
+++ resolved
@@ -36,13 +36,8 @@
     "@commitlint/cli": "6.1.3",
     "@commitlint/config-conventional": "6.1.3",
     "@types/debug": "0.0.30",
-<<<<<<< HEAD
     "@types/lodash": "4.14.106",
-    "@types/node": "9.4.7",
-=======
-    "@types/lodash": "4.14.104",
     "@types/node": "9.6.0",
->>>>>>> 488b94f7
     "@types/puppeteer": "1.2.0",
     "@types/request-promise": "4.1.41",
     "eslint": "4.19.1",
